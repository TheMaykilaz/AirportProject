--- conflicted
+++ resolved
@@ -15,12 +15,8 @@
     path('admin/', admin.site.urls),
     path('api/users/', include('user.urls')),
     path('api/airport/', include('airport.urls')),
-
-<<<<<<< HEAD
+  
     path("api/payments/", include("stripe_payment.urls")),
-=======
-    path("api/payments/", include("strip_payment.urls")),
->>>>>>> 3c7f98d4
     path("api/token/", TokenObtainPairView.as_view(), name="token_obtain_pair"),
     path("api/token/refresh/", TokenRefreshView.as_view(), name="token_refresh"),
 
