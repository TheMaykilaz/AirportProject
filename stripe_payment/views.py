import stripe
from django.conf import settings
from django.shortcuts import get_object_or_404, render
from django.views.decorators.csrf import csrf_exempt
from django.views import View
from rest_framework import viewsets, status
from rest_framework.decorators import action, api_view, permission_classes
from rest_framework.response import Response
from rest_framework.permissions import AllowAny
from drf_spectacular.utils import extend_schema, OpenApiExample

from airport.models import Order
from .models import Payment
from .serializers import PaymentSerializer
from AirplaneDJ.permissions import IsAdmin, IsSelfOrAdmin, ReadOnly
from AirplaneDJ.settings import STRIPE_SECRET_KEY, STRIPE_WEBHOOK_SECRET, STRIPE_PUBLISHABLE_KEY

stripe.api_key = STRIPE_SECRET_KEY
endpoint_secret = STRIPE_WEBHOOK_SECRET

class PaymentViewSet(viewsets.ModelViewSet):
    queryset = Payment.objects.all()
    serializer_class = PaymentSerializer

    @extend_schema(
        examples=[
            OpenApiExample(
                "Create Payment",
                value={"order": 123},
                request_only=True,
            ),
            OpenApiExample(
                "Create Payment Response",
                value={
                    "payment_id": 10,
                    "order_id": 123,
                    "client_secret": "pi_12345_secret_abc",
                },
                response_only=True,
            ),
        ]
    )
    def create(self, request):
        serializer = self.get_serializer(data=request.data)
        serializer.is_valid(raise_exception=True)
        order_id = serializer.validated_data.get("order").id if hasattr(serializer.validated_data.get("order"), "id") else request.data.get("order")
        order = get_object_or_404(Order, id=order_id, user=request.user)

        payment = Payment.objects.create(order=order, amount=order.total_price)
        intent = payment.create_stripe_payment_intent()
        return Response({
            "payment_id": payment.id,
            "order_id": order.id,
            "client_secret": intent.get("client_secret"),
        }, status=status.HTTP_201_CREATED)

    @extend_schema(summary="Mark payment succeeded (test)")
    @action(detail=True, methods=["post"])
    def confirm(self, request, pk=None):
        payment = self.get_object()
        payment.mark_succeeded()
        return Response({"message": f"Payment {payment.id} succeeded"})

    @extend_schema(summary="Mark payment failed (test)")
    @action(detail=True, methods=["post"])
    def fail(self, request, pk=None):
        payment = self.get_object()
        payment.mark_failed()
        return Response({"message": f"Payment {payment.id} failed"})

    @extend_schema(
        summary="Create Stripe Checkout Session",
        description="Creates a Stripe Checkout session and returns the URL to redirect to Stripe's hosted payment page"
    )
    @action(detail=False, methods=["post"])
    def create_checkout_session(self, request):
        """Create a Stripe Checkout Session for hosted payment page"""
        order_id = request.data.get("order")
        if not order_id:
            return Response({"error": "order is required"}, status=status.HTTP_400_BAD_REQUEST)
        
        order = get_object_or_404(Order, id=order_id, user=request.user)
        
        # Get or create payment record
        payment, created = Payment.objects.get_or_create(
            order=order,
            defaults={"amount": order.total_price}
        )
        if not created:
            # Update amount if payment already exists
            payment.amount = order.total_price
            payment.save()
        
        # Get the domain from the request
        domain = request.build_absolute_uri('/')[:-1]  # Remove trailing slash
        
        try:
            # Create Stripe Checkout Session
            checkout_session = stripe.checkout.Session.create(
                payment_method_types=['card'],
                line_items=[{
                    'price_data': {
                        'currency': payment.currency,
                        'product_data': {
                            'name': f'Flight Order #{order.id}',
                            'description': f'Payment for flight booking',
                        },
                        'unit_amount': int(payment.amount * 100),  # Convert to cents
                    },
                    'quantity': 1,
                }],
                mode='payment',
                success_url=domain + f'/api/payments/success/?session_id={{CHECKOUT_SESSION_ID}}',
                cancel_url=domain + f'/api/payments/cancel/?order_id={order.id}',
                metadata={
                    'payment_id': payment.id,
                    'order_id': order.id,
                }
            )
            
            # Store the checkout session ID
            payment.stripe_payment_intent_id = checkout_session.payment_intent
            payment.save()
            
            return Response({
                "checkout_url": checkout_session.url,
                "session_id": checkout_session.id,
                "payment_id": payment.id,
            }, status=status.HTTP_201_CREATED)
            
        except Exception as e:
            payment.delete()  # Clean up if checkout session creation fails
            return Response({"error": str(e)}, status=status.HTTP_400_BAD_REQUEST)


@csrf_exempt
@api_view(["POST"])
@permission_classes([AllowAny])
def stripe_webhook(request):
    payload = request.body
    sig_header = request.META.get("HTTP_STRIPE_SIGNATURE")

    # Debug logging
    print(f"DEBUG: Webhook endpoint_secret: {endpoint_secret[:10]}..." if endpoint_secret else "None")
    print(f"DEBUG: Signature header: {sig_header[:20]}..." if sig_header else "None")
    
    try:
<<<<<<< HEAD
        # Temporarily skip signature verification for testing
        import json
        event = json.loads(payload.decode('utf-8'))
        print(f"DEBUG: Webhook received event type: {event.get('type')}")
        # event = stripe.Webhook.construct_event(payload, sig_header, endpoint_secret)
    except ValueError as e:
        print(f"DEBUG: ValueError: {e}")
        return Response({"error": "Invalid payload"}, status=400)
    except stripe.error.SignatureVerificationError as e:
        print(f"DEBUG: SignatureVerificationError: {e}")
        return Response({"error": "Invalid signature"}, status=400)

    event_type = event.get("type")
    
    if event_type == "payment_intent.succeeded":
=======
        event = stripe.Webhook.construct_event(payload, sig_header, endpoint_secret)
    except ValueError as e:
        print(f"❌ Webhook error: Invalid payload - {e}")
        return Response({"error": "Invalid payload"}, status=400)
    except stripe.error.SignatureVerificationError as e:
        print(f"❌ Webhook error: Invalid signature - {e}")
        return Response({"error": "Invalid signature"}, status=400)

    event_type = event["type"]
    print(f"✅ Received webhook: {event_type}")

    if event_type == "checkout.session.completed":
        session = event["data"]["object"]
        payment_intent_id = session.get("payment_intent")
        
        if payment_intent_id:
            try:
                payment = Payment.objects.get(stripe_payment_intent_id=payment_intent_id)
                payment.mark_succeeded()
                print(f"✅ Payment {payment.id} marked as succeeded (Order #{payment.order.id})")
            except Payment.DoesNotExist:
                print(f"⚠️ Payment not found for intent: {payment_intent_id}")
        else:
            print(f"⚠️ No payment_intent in session: {session.get('id')}")

    elif event_type == "payment_intent.succeeded":
>>>>>>> 7a705653
        intent = event["data"]["object"]
        try:
            payment = Payment.objects.get(stripe_payment_intent_id=intent["id"])
            payment.mark_succeeded()
            print(f"✅ Payment {payment.id} marked as succeeded")
        except Payment.DoesNotExist:
            print(f"⚠️ Payment not found for intent: {intent['id']}")

    elif event_type == "payment_intent.payment_failed":
        intent = event["data"]["object"]
        try:
            payment = Payment.objects.get(stripe_payment_intent_id=intent["id"])
            payment.mark_failed()
            print(f"❌ Payment {payment.id} marked as failed")
        except Payment.DoesNotExist:
<<<<<<< HEAD
            pass
    
    # Acknowledge all events, including payment_intent.created
    return Response({"status": "success", "event_type": event_type}, status=200)
=======
            print(f"⚠️ Payment not found for intent: {intent['id']}")

    return Response({"status": "success"}, status=200)
>>>>>>> 7a705653


class StripeTestPageView(View):
    """Render the Stripe test payment page"""
    def get(self, request):
        return render(request, 'stripe_test.html', {
            'stripe_publishable_key': STRIPE_PUBLISHABLE_KEY
        })


class PaymentSuccessView(View):
    """Handle successful payment redirect from Stripe Checkout"""
    def get(self, request):
        session_id = request.GET.get('session_id')
        return render(request, 'payment_success.html', {
            'session_id': session_id
        })


class PaymentCancelView(View):
    """Handle cancelled payment redirect from Stripe Checkout"""
    def get(self, request):
        order_id = request.GET.get('order_id')
        return render(request, 'payment_cancel.html', {
            'order_id': order_id
        })<|MERGE_RESOLUTION|>--- conflicted
+++ resolved
@@ -145,7 +145,6 @@
     print(f"DEBUG: Signature header: {sig_header[:20]}..." if sig_header else "None")
     
     try:
-<<<<<<< HEAD
         # Temporarily skip signature verification for testing
         import json
         event = json.loads(payload.decode('utf-8'))
@@ -161,7 +160,7 @@
     event_type = event.get("type")
     
     if event_type == "payment_intent.succeeded":
-=======
+    try:
         event = stripe.Webhook.construct_event(payload, sig_header, endpoint_secret)
     except ValueError as e:
         print(f"❌ Webhook error: Invalid payload - {e}")
@@ -188,7 +187,6 @@
             print(f"⚠️ No payment_intent in session: {session.get('id')}")
 
     elif event_type == "payment_intent.succeeded":
->>>>>>> 7a705653
         intent = event["data"]["object"]
         try:
             payment = Payment.objects.get(stripe_payment_intent_id=intent["id"])
@@ -204,16 +202,10 @@
             payment.mark_failed()
             print(f"❌ Payment {payment.id} marked as failed")
         except Payment.DoesNotExist:
-<<<<<<< HEAD
-            pass
+            print(f"⚠️ Payment not found for intent: {intent['id']}")
     
     # Acknowledge all events, including payment_intent.created
-    return Response({"status": "success", "event_type": event_type}, status=200)
-=======
-            print(f"⚠️ Payment not found for intent: {intent['id']}")
-
-    return Response({"status": "success"}, status=200)
->>>>>>> 7a705653
+    return Response({"status": "success"}, {"status": "success", "event_type": event_type}, status=200)
 
 
 class StripeTestPageView(View):
