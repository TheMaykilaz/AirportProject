--- conflicted
+++ resolved
@@ -299,11 +299,8 @@
             # 6️⃣ пересчитываем стоимость заказа
             order.total_price = total_price
             order.save(update_fields=["total_price"])
-<<<<<<< HEAD
-=======
 
             # Order remains in PROCESSING until payment succeeds
->>>>>>> bc683228
 
         return created_tickets
 
